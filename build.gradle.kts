plugins {
<<<<<<< HEAD
    kotlin("jvm") version "2.0.20"
=======
    kotlin("jvm") version "2.2.20"
    groovy
>>>>>>> c42f8efb

    id("maven-publish")
}

group = "io.github.bartlomiejkrawczyk"
description = "optimization-kotlin-dsl"

kotlin {
    jvmToolchain(17)
    compilerOptions {
        freeCompilerArgs.addAll("-Xjsr305=strict")
    }
}

java {
    toolchain {
        languageVersion = JavaLanguageVersion.of(17)
    }
    sourceCompatibility = JavaVersion.VERSION_17
    targetCompatibility = JavaVersion.VERSION_17
}

repositories {
    mavenCentral()
    maven {
        url = uri("https://maven.pkg.github.com/bartlomiejkrawczyk/optimization-kotlin-dsl")
        credentials {
            username = System.getenv("GITHUB_ACTOR") ?: project.extra.properties["GITHUB_ACTOR"].toString()
            password = System.getenv("GITHUB_TOKEN") ?: project.extra.properties["GITHUB_TOKEN"].toString()
        }
    }
}

tasks.withType<Test> {
    testLogging {
        events("passed", "failed", "skipped")
        exceptionFormat = org.gradle.api.tasks.testing.logging.TestExceptionFormat.FULL
        showStandardStreams = true
    }
    useJUnitPlatform()
}

configurations {
    compileOnly {
        extendsFrom(configurations.annotationProcessor.get())
    }
}

dependencies {
    api("com.google.ortools:ortools-java:9.14.6206")

    testImplementation("org.junit.jupiter:junit-jupiter:6.0.0")
}

publishing {
    publications {
        create<MavenPublication>("gpr") {
            from(components["java"])

            groupId = project.group.toString()
            artifactId = project.name
            version = project.version.toString()

            pom {
                name.set(project.name)
                description.set(project.description)
                url.set("https://github.com/bartlomiejkrawczyk/optimization-kotlin-dsl")
                licenses {
                    license {
                        name.set("MIT License")
                        url.set("https://opensource.org/licenses/MIT")
                    }
                }
                developers {
                    developer {
                        id.set("bartlomiejkrawczyk")
                        name.set("Bartłomiej Krawczyk")
                    }
                }
                scm {
                    url.set("https://github.com/bartlomiejkrawczyk/optimization-kotlin-dsl")
                }
            }
        }
    }

    repositories {
        maven {
            name = "GitHubPackages"
            url = uri("https://maven.pkg.github.com/bartlomiejkrawczyk/optimization-kotlin-dsl")
            credentials {
                username = System.getenv("GITHUB_ACTOR") ?: project.findProperty("GITHUB_ACTOR").toString()
                password = System.getenv("GITHUB_TOKEN") ?: project.findProperty("GITHUB_TOKEN").toString()
            }
        }
    }
}<|MERGE_RESOLUTION|>--- conflicted
+++ resolved
@@ -1,10 +1,5 @@
 plugins {
-<<<<<<< HEAD
-    kotlin("jvm") version "2.0.20"
-=======
     kotlin("jvm") version "2.2.20"
-    groovy
->>>>>>> c42f8efb
 
     id("maven-publish")
 }
